# Copyright The PyTorch Lightning team.
#
# Licensed under the Apache License, Version 2.0 (the "License");
# you may not use this file except in compliance with the License.
# You may obtain a copy of the License at
#
#     http://www.apache.org/licenses/LICENSE-2.0
#
# Unless required by applicable law or agreed to in writing, software
# distributed under the License is distributed on an "AS IS" BASIS,
# WITHOUT WARRANTIES OR CONDITIONS OF ANY KIND, either express or implied.
# See the License for the specific language governing permissions and
# limitations under the License.
import os
import pickle
from unittest import mock
from argparse import ArgumentParser
import types

from pytorch_lightning import Trainer
from pytorch_lightning.loggers import WandbLogger
from tests.base import EvalModelTemplate


@mock.patch('pytorch_lightning.loggers.wandb.wandb')
def test_wandb_logger(wandb):
    """Verify that basic functionality of wandb logger works.
    Wandb doesn't work well with pytest so we have to mock it out here."""
    logger = WandbLogger(anonymous=True, offline=True)

    logger.log_metrics({'acc': 1.0})
    wandb.init().log.assert_called_once_with({'acc': 1.0})

    wandb.init().log.reset_mock()
    logger.log_metrics({'acc': 1.0}, step=3)
    wandb.init().log.assert_called_once_with({'global_step': 3, 'acc': 1.0})

    logger.log_hyperparams({'test': None, 'nested': {'a': 1}, 'b': [2, 3, 4]})
    wandb.init().config.update.assert_called_once_with(
        {'test': 'None', 'nested/a': 1, 'b': [2, 3, 4]},
        allow_val_change=True,
    )

    logger.watch('model', 'log', 10)
    wandb.init().watch.assert_called_once_with('model', log='log', log_freq=10)

    assert logger.name == wandb.init().project_name()
    assert logger.version == wandb.init().id


@mock.patch('pytorch_lightning.loggers.wandb.wandb')
def test_wandb_pickle(wandb, tmpdir):
    """
    Verify that pickling trainer with wandb logger works.
    Wandb doesn't work well with pytest so we have to mock it out here.
    """
    class Experiment:
        """ """
        id = 'the_id'

        def project_name(self):
            return 'the_project_name'

    wandb.init.return_value = Experiment()
    logger = WandbLogger(id='the_id', offline=True)

    trainer = Trainer(
        default_root_dir=tmpdir,
        max_epochs=1,
        logger=logger,
    )
    # Access the experiment to ensure it's created
    assert trainer.logger.experiment, 'missing experiment'
    pkl_bytes = pickle.dumps(trainer)
    trainer2 = pickle.loads(pkl_bytes)

    assert os.environ['WANDB_MODE'] == 'dryrun'
    assert trainer2.logger.__class__.__name__ == WandbLogger.__name__
    assert trainer2.logger.experiment, 'missing experiment'

    wandb.init.assert_called()
    assert 'id' in wandb.init.call_args[1]
    assert wandb.init.call_args[1]['id'] == 'the_id'

    del os.environ['WANDB_MODE']


@mock.patch('pytorch_lightning.loggers.wandb.wandb')
def test_wandb_logger_dirs_creation(wandb, tmpdir):
    """ Test that the logger creates the folders and files in the right place. """
    logger = WandbLogger(save_dir=str(tmpdir), offline=True)
    assert logger.version is None
    assert logger.name is None

    # mock return values of experiment
    logger.experiment.id = '1'
    logger.experiment.project_name.return_value = 'project'

    for _ in range(2):
        _ = logger.experiment

    assert logger.version == '1'
    assert logger.name == 'project'
    assert str(tmpdir) == logger.save_dir
    assert not os.listdir(tmpdir)

    version = logger.version
    model = EvalModelTemplate()
    trainer = Trainer(default_root_dir=tmpdir, logger=logger, max_epochs=1, limit_val_batches=3)
    trainer.fit(model)

    assert trainer.checkpoint_callback.dirpath == str(tmpdir / 'project' / version / 'checkpoints')
<<<<<<< HEAD
    assert set(os.listdir(trainer.checkpoint_callback.dirpath)) == {'epoch=0-step=9.ckpt'}
=======
    assert set(os.listdir(trainer.checkpoint_callback.dirpath)) == {'epoch=0.ckpt'}


def test_wandb_sanitize_callable_params(tmpdir):
    """
    Callback function are not serializiable. Therefore, we get them a chance to return
    something and if the returned type is not accepted, return None.
    """
    opt = "--max_epochs 1".split(" ")
    parser = ArgumentParser()
    parser = Trainer.add_argparse_args(parent_parser=parser)
    params = parser.parse_args(opt)

    def return_something():
        return "something"
    params.something = return_something

    def wrapper_something():
        return return_something
    params.wrapper_something = wrapper_something

    assert isinstance(params.gpus, types.FunctionType)
    params = WandbLogger._convert_params(params)
    params = WandbLogger._flatten_dict(params)
    params = WandbLogger._sanitize_callable_params(params)
    assert params["gpus"] == '_gpus_arg_default'
    assert params["something"] == "something"
    assert params["wrapper_something"] == "wrapper_something"
>>>>>>> 6abc254a
<|MERGE_RESOLUTION|>--- conflicted
+++ resolved
@@ -110,10 +110,7 @@
     trainer.fit(model)
 
     assert trainer.checkpoint_callback.dirpath == str(tmpdir / 'project' / version / 'checkpoints')
-<<<<<<< HEAD
     assert set(os.listdir(trainer.checkpoint_callback.dirpath)) == {'epoch=0-step=9.ckpt'}
-=======
-    assert set(os.listdir(trainer.checkpoint_callback.dirpath)) == {'epoch=0.ckpt'}
 
 
 def test_wandb_sanitize_callable_params(tmpdir):
@@ -140,5 +137,4 @@
     params = WandbLogger._sanitize_callable_params(params)
     assert params["gpus"] == '_gpus_arg_default'
     assert params["something"] == "something"
-    assert params["wrapper_something"] == "wrapper_something"
->>>>>>> 6abc254a
+    assert params["wrapper_something"] == "wrapper_something"