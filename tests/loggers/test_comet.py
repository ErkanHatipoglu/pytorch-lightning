# Copyright The PyTorch Lightning team.
#
# Licensed under the Apache License, Version 2.0 (the "License");
# you may not use this file except in compliance with the License.
# You may obtain a copy of the License at
#
#     http://www.apache.org/licenses/LICENSE-2.0
#
# Unless required by applicable law or agreed to in writing, software
# distributed under the License is distributed on an "AS IS" BASIS,
# WITHOUT WARRANTIES OR CONDITIONS OF ANY KIND, either express or implied.
# See the License for the specific language governing permissions and
# limitations under the License.
import os
from unittest.mock import patch

import pytest

from pytorch_lightning import Trainer
from pytorch_lightning.loggers import CometLogger
from pytorch_lightning.utilities.exceptions import MisconfigurationException
from tests.base import EvalModelTemplate


def _patch_comet_atexit(monkeypatch):
    """ Prevent comet logger from trying to print at exit, since pytest's stdout/stderr redirection breaks it. """
    import atexit
    monkeypatch.setattr(atexit, "register", lambda _: None)


@patch('pytorch_lightning.loggers.comet.comet_ml')
def test_comet_logger_online(comet):
    """Test comet online with mocks."""
    # Test api_key given
    with patch('pytorch_lightning.loggers.comet.CometExperiment') as comet_experiment:
        logger = CometLogger(api_key='key', workspace='dummy-test', project_name='general')

        _ = logger.experiment

        comet_experiment.assert_called_once_with(api_key='key', workspace='dummy-test', project_name='general')

    # Test both given
    with patch('pytorch_lightning.loggers.comet.CometExperiment') as comet_experiment:
        logger = CometLogger(save_dir='test', api_key='key', workspace='dummy-test', project_name='general')

        _ = logger.experiment

        comet_experiment.assert_called_once_with(api_key='key', workspace='dummy-test', project_name='general')

    # Test already exists
    with patch('pytorch_lightning.loggers.comet.CometExistingExperiment') as comet_existing:
        logger = CometLogger(
            experiment_key='test',
            experiment_name='experiment',
            api_key='key',
            workspace='dummy-test',
            project_name='general',
        )

        _ = logger.experiment

        comet_existing.assert_called_once_with(
            api_key='key', workspace='dummy-test', project_name='general', previous_experiment='test'
        )

        comet_existing().set_name.assert_called_once_with('experiment')

    with patch('pytorch_lightning.loggers.comet.API') as api:
        CometLogger(api_key='key', workspace='dummy-test', project_name='general', rest_api_key='rest')

        api.assert_called_once_with('rest')


@patch('pytorch_lightning.loggers.comet.comet_ml')
def test_comet_logger_no_api_key_given(comet):
    """ Test that CometLogger fails to initialize if both api key and save_dir are missing. """
    with pytest.raises(MisconfigurationException):
        comet.config.get_api_key.return_value = None
        CometLogger(workspace='dummy-test', project_name='general')


@patch('pytorch_lightning.loggers.comet.comet_ml')
def test_comet_logger_experiment_name(comet):
    """Test that Comet Logger experiment name works correctly."""

    api_key = "key"
    experiment_name = "My Name"

    # Test api_key given
    with patch('pytorch_lightning.loggers.comet.CometExperiment') as comet_experiment:
        logger = CometLogger(api_key=api_key, experiment_name=experiment_name,)

        assert logger._experiment is None

        _ = logger.experiment

        comet_experiment.assert_called_once_with(api_key=api_key, project_name=None)

        comet_experiment().set_name.assert_called_once_with(experiment_name)


@patch('pytorch_lightning.loggers.comet.CometOfflineExperiment')
@patch('pytorch_lightning.loggers.comet.comet_ml')
def test_comet_logger_dirs_creation(comet, comet_experiment, tmpdir, monkeypatch):
    """ Test that the logger creates the folders and files in the right place. """
    _patch_comet_atexit(monkeypatch)

    comet.config.get_api_key.return_value = None
    comet.generate_guid.return_value = "4321"

    logger = CometLogger(project_name='test', save_dir=tmpdir)
    assert not os.listdir(tmpdir)
    assert logger.mode == 'offline'
    assert logger.save_dir == tmpdir
    assert logger.name == 'test'
    assert logger.version == "4321"

    _ = logger.experiment

    comet_experiment.assert_called_once_with(offline_directory=tmpdir, project_name='test')

    # mock return values of experiment
    logger.experiment.id = '1'
    logger.experiment.project_name = 'test'

    model = EvalModelTemplate()
    trainer = Trainer(default_root_dir=tmpdir, logger=logger, max_epochs=1, limit_val_batches=3)
    trainer.fit(model)

<<<<<<< HEAD
    assert trainer.checkpoint_callback.dirpath == (tmpdir / 'test' / version / 'checkpoints')
    assert set(os.listdir(trainer.checkpoint_callback.dirpath)) == {'epoch=0-step=9.ckpt'}
=======
    assert trainer.checkpoint_callback.dirpath == (tmpdir / 'test' / "1" / 'checkpoints')
    assert set(os.listdir(trainer.checkpoint_callback.dirpath)) == {'epoch=0.ckpt'}
>>>>>>> c7511bcb


@patch('pytorch_lightning.loggers.comet.comet_ml')
def test_comet_name_default(comet):
    """ Test that CometLogger.name don't create an Experiment and returns a default value. """

    api_key = "key"

    with patch('pytorch_lightning.loggers.comet.CometExperiment'):
        logger = CometLogger(api_key=api_key)

        assert logger._experiment is None

        assert logger.name == "comet-default"

        assert logger._experiment is None


@patch('pytorch_lightning.loggers.comet.comet_ml')
def test_comet_name_project_name(comet):
    """ Test that CometLogger.name does not create an Experiment and returns project name if passed. """

    api_key = "key"
    project_name = "My Project Name"

    with patch('pytorch_lightning.loggers.comet.CometExperiment'):
        logger = CometLogger(api_key=api_key, project_name=project_name)

        assert logger._experiment is None

        assert logger.name == project_name

        assert logger._experiment is None


@patch('pytorch_lightning.loggers.comet.comet_ml')
def test_comet_version_without_experiment(comet):
    """ Test that CometLogger.version does not create an Experiment. """

    api_key = "key"
    experiment_name = "My Name"
    comet.generate_guid.return_value = "1234"

    with patch('pytorch_lightning.loggers.comet.CometExperiment'):
        logger = CometLogger(api_key=api_key, experiment_name=experiment_name)

        assert logger._experiment is None

        first_version = logger.version
        assert first_version is not None

        assert logger.version == first_version

        assert logger._experiment is None

        _ = logger.experiment

        logger.reset_experiment()

        second_version = logger.version == "1234"
        assert second_version is not None
        assert second_version != first_version


@patch("pytorch_lightning.loggers.comet.CometExperiment")
@patch('pytorch_lightning.loggers.comet.comet_ml')
def test_comet_epoch_logging(comet, comet_experiment, tmpdir, monkeypatch):
    """ Test that CometLogger removes the epoch key from the metrics dict and passes it as argument. """
    _patch_comet_atexit(monkeypatch)
    logger = CometLogger(project_name="test", save_dir=tmpdir)
    logger.log_metrics({"test": 1, "epoch": 1}, step=123)
    logger.experiment.log_metrics.assert_called_once_with({"test": 1}, epoch=1, step=123)<|MERGE_RESOLUTION|>--- conflicted
+++ resolved
@@ -127,13 +127,8 @@
     trainer = Trainer(default_root_dir=tmpdir, logger=logger, max_epochs=1, limit_val_batches=3)
     trainer.fit(model)
 
-<<<<<<< HEAD
     assert trainer.checkpoint_callback.dirpath == (tmpdir / 'test' / version / 'checkpoints')
     assert set(os.listdir(trainer.checkpoint_callback.dirpath)) == {'epoch=0-step=9.ckpt'}
-=======
-    assert trainer.checkpoint_callback.dirpath == (tmpdir / 'test' / "1" / 'checkpoints')
-    assert set(os.listdir(trainer.checkpoint_callback.dirpath)) == {'epoch=0.ckpt'}
->>>>>>> c7511bcb
 
 
 @patch('pytorch_lightning.loggers.comet.comet_ml')
