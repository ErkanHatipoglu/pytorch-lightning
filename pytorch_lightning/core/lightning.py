# Copyright The PyTorch Lightning team.
#
# Licensed under the Apache License, Version 2.0 (the "License");
# you may not use this file except in compliance with the License.
# You may obtain a copy of the License at
#
#     http://www.apache.org/licenses/LICENSE-2.0
#
# Unless required by applicable law or agreed to in writing, software
# distributed under the License is distributed on an "AS IS" BASIS,
# WITHOUT WARRANTIES OR CONDITIONS OF ANY KIND, either express or implied.
# See the License for the specific language governing permissions and
# limitations under the License.
import os
import tempfile
import collections
import copy
import inspect
import re
from abc import ABC
from argparse import Namespace
from typing import Any, Callable, Dict, List, Optional, Tuple, Union

import torch
from pytorch_lightning import _logger as log
from pytorch_lightning.core.grads import GradInformation
from pytorch_lightning.core.hooks import CheckpointHooks, DataHooks, ModelHooks
from pytorch_lightning.core.memory import ModelSummary
from pytorch_lightning.core.saving import ALLOWED_CONFIG_TYPES, PRIMITIVE_TYPES, ModelIO
from pytorch_lightning.core.step_result import Result
from pytorch_lightning.utilities import rank_zero_warn, AMPType
from pytorch_lightning.utilities.device_dtype_mixin import DeviceDtypeModuleMixin
from pytorch_lightning.utilities.xla_device_utils import XLADeviceUtils
from pytorch_lightning.utilities.exceptions import MisconfigurationException
from pytorch_lightning.utilities.parsing import (
    AttributeDict,
    collect_init_args,
    get_init_args,
)
from pytorch_lightning.callbacks import Callback
from torch import ScriptModule, Tensor
from torch.nn import Module
from torch.optim.optimizer import Optimizer


TPU_AVAILABLE = XLADeviceUtils.tpu_device_exists()

if TPU_AVAILABLE:
    import torch_xla.core.xla_model as xm


class LightningModule(
    ABC,
    DeviceDtypeModuleMixin,
    GradInformation,
    ModelIO,
    ModelHooks,
    DataHooks,
    CheckpointHooks,
    Module,
):
    # Below is for property support of JIT in PyTorch 1.7
    # since none of them is important when using JIT, we are going to ignore them.
    __jit_unused_properties__ = [
        "datamodule",
        "example_input_array",
        "hparams",
        "hparams_initial",
        "on_gpu",
        "current_epoch",
        "global_step",
    ] + DeviceDtypeModuleMixin.__jit_unused_properties__

    def __init__(self, *args, **kwargs):
        super().__init__(*args, **kwargs)

        # see (https://github.com/pytorch/pytorch/blob/3e6bb5233f9ca2c5aa55d9cda22a7ee85439aa6e/
        # torch/nn/modules/module.py#L227)
        torch._C._log_api_usage_once(f"lightning.module.{self.__class__.__name__}")

        self.exp_save_path = None

        self.loaded_optimizer_states_dict = {}

        #: Pointer to the trainer object
        self.trainer = None

        #: Pointer to the logger object
        self.logger = None

        #: True if using dp
        self.use_dp = False

        #: True if using ddp
        self.use_ddp = False

        #: True if using ddp2
        self.use_ddp2 = False

        # True if on tpu
        self.use_tpu = False

        #: True if using amp
        self.use_amp = False

        #: The precision used
        self.precision = 32

        # optionally can be set by user
        self._example_input_array = None
        self._datamodule = None
        self._results: Optional[Result] = None
        self._current_fx_name = ''
        self._current_hook_fx_name = ''
        self._current_dataloader_idx = None

    def optimizers(self):
        opts = self.trainer.optimizers

        # single optimizer
        if isinstance(opts, list) and len(opts) == 1 and isinstance(opts[0], Optimizer):
            return opts[0]

        # multiple opts
        else:
            return opts

    @property
    def example_input_array(self) -> Any:
        return self._example_input_array

    @property
    def current_epoch(self) -> int:
        """The current epoch"""
        return self.trainer.current_epoch if self.trainer else 0

    @property
    def global_step(self) -> int:
        """Total training batches seen across all epochs"""
        return self.trainer.global_step if self.trainer else 0

    @example_input_array.setter
    def example_input_array(self, example: Any) -> None:
        self._example_input_array = example

    @property
    def datamodule(self) -> Any:
        return self._datamodule

    @datamodule.setter
    def datamodule(self, datamodule: Any) -> None:
        self._datamodule = datamodule

    @property
    def on_gpu(self):
        """
        True if your model is currently running on GPUs.
        Useful to set flags around the LightningModule for different CPU vs GPU behavior.
        """
        return self.device.type == "cuda"

    def print(self, *args, **kwargs) -> None:
        r"""
        Prints only from process 0. Use this in any distributed mode to log only once.

        Args:
            *args: The thing to print. Will be passed to Python's built-in print function.
            **kwargs: Will be passed to Python's built-in print function.

        Example:

            .. code-block:: python

                def forward(self, x):
                    self.print(x, 'in forward')

        """
        if self.trainer.is_global_zero:
            print(*args, **kwargs)

    def log(
        self,
        name: str,
        value: Any,
        prog_bar: bool = False,
        logger: bool = True,
        on_step: Optional[bool] = None,
        on_epoch: Optional[bool] = None,
        reduce_fx: Callable = torch.mean,
        tbptt_reduce_fx: Callable = torch.mean,
        tbptt_pad_token: int = 0,
        enable_graph: bool = False,
        sync_dist: bool = False,
        sync_dist_op: Union[Any, str] = 'mean',
        sync_dist_group: Optional[Any] = None,
    ):
        """
        Log a key, value

        Example::

            self.log('train_loss', loss)

        The default behavior per hook is as follows

        .. csv-table:: ``*`` also applies to the test loop
           :header: "LightningMoule Hook", "on_step", "on_epoch", "prog_bar", "logger"
           :widths: 20, 10, 10, 10, 10

           "training_step", "T", "F", "F", "T"
           "training_step_end", "T", "F", "F", "T"
           "training_epoch_end", "F", "T", "F", "T"
           "validation_step*", "F", "T", "F", "T"
           "validation_step_end*", "F", "T", "F", "T"
           "validation_epoch_end*", "F", "T", "F", "T"

        Args:
            name: key name
            value: value name
            prog_bar: if True logs to the progress bar
            logger: if True logs to the logger
            on_step: if True logs at this step. None auto-logs at the training_step but not validation/test_step
            on_epoch: if True logs epoch accumulated metrics. None auto-logs at the val/test step but not training_step
            reduce_fx: reduction function over step values for end of epoch. Torch.mean by default
            tbptt_reduce_fx: function to reduce on truncated back prop
            tbptt_pad_token: token to use for padding
            enable_graph: if True, will not auto detach the graph
            sync_dist: if True, reduces the metric across GPUs/TPUs
            sync_dist_op: the op to sync across GPUs/TPUs
            sync_dist_group: the ddp group
        """
        if self._results is not None:
            # in any epoch end can't log step metrics (only epoch metric)
            if 'epoch_end' in self._current_fx_name and on_step:
                m = f'on_step=True cannot be used on {self._current_fx_name} method'
                raise MisconfigurationException(m)

            if 'epoch_end' in self._current_fx_name and on_epoch is False:
                m = f'on_epoch cannot be False when called from the {self._current_fx_name} method'
                raise MisconfigurationException(m)

            # add log_dict
            # TODO: if logged twice fail with crash

            # set the default depending on the fx_name
            on_step = self.__auto_choose_log_on_step(on_step)
            on_epoch = self.__auto_choose_log_on_epoch(on_epoch)

            if self._current_hook_fx_name != '':
<<<<<<< HEAD
                self.trainer.callback_connector.validate_callback_logging_arguments(self._current_hook_fx_name,
                                                                                    on_step=on_step,
                                                                                    on_epoch=on_epoch)
=======
                self.trainer.logger_connector.callback_logging_validator\
                    .validate_callback_logging_arguments(self._current_hook_fx_name,
                                                         on_step=on_step,
                                                         on_epoch=on_epoch)
>>>>>>> 8d1c9249

            # make sure user doesn't introduce logic for multi-dataloaders
            if "/dataloader_idx_" in name:
                raise MisconfigurationException(
                    f"Logged key: {name} should not contain information about dataloader_idx.")

            self._results.log(
                name,
                value,
                prog_bar,
                logger,
                on_step,
                on_epoch,
                reduce_fx,
                tbptt_reduce_fx,
                tbptt_pad_token,
                enable_graph,
                sync_dist,
                sync_dist_op,
                sync_dist_group,
                self._current_dataloader_idx,
            )

    def log_dict(
        self,
        dictionary: dict,
        prog_bar: bool = False,
        logger: bool = True,
        on_step: Optional[bool] = None,
        on_epoch: Optional[bool] = None,
        reduce_fx: Callable = torch.mean,
        tbptt_reduce_fx: Callable = torch.mean,
        tbptt_pad_token: int = 0,
        enable_graph: bool = False,
        sync_dist: bool = False,
        sync_dist_op: Union[Any, str] = 'mean',
        sync_dist_group: Optional[Any] = None,
    ):
        """
        Log a dictonary of values at once

        Example::

            values = {'loss': loss, 'acc': acc, ..., 'metric_n': metric_n}
            self.log_dict(values)

        Args:
            dictionary: key value pairs (str, tensors)
            prog_bar: if True logs to the progress base
            logger: if True logs to the logger
            on_step: if True logs at this step. None auto-logs for training_step but not validation/test_step
            on_epoch: if True logs epoch accumulated metrics. None auto-logs for val/test step but not training_step
            reduce_fx: reduction function over step values for end of epoch. Torch.mean by default
            tbptt_reduce_fx: function to reduce on truncated back prop
            tbptt_pad_token: token to use for padding
            enable_graph: if True, will not auto detach the graph
            sync_dist: if True, reduces the metric across GPUs/TPUs
            sync_dist_op: the op to sync across GPUs/TPUs
            sync_dist_group: the ddp group:
        """
        for k, v in dictionary.items():
            self.log(
                name=k,
                value=v,
                prog_bar=prog_bar,
                logger=logger,
                on_step=on_step,
                on_epoch=on_epoch,
                reduce_fx=reduce_fx,
                enable_graph=enable_graph,
                sync_dist=sync_dist,
                sync_dist_group=sync_dist_group,
                sync_dist_op=sync_dist_op,
                tbptt_pad_token=tbptt_pad_token,
                tbptt_reduce_fx=tbptt_reduce_fx,
            )

    def write_prediction(self, name, value, filename='predictions.pt'):
        self.trainer.evaluation_loop.predictions._add_prediction(name, value, filename)

    def write_prediction_dict(self, predictions_dict, filename='predictions.pt'):
        for k, v in predictions_dict.items():
            self.write_prediction(k, v, filename)

    def __auto_choose_log_on_step(self, on_step):
        if on_step is None:
            if self._current_fx_name in {'training_step', 'training_step_end'}:
                on_step = True
            elif self._current_fx_name in {'evaluation_step', 'evaluation_step_end',
                                           'evaluation_epoch_end', 'training_epoch_end'}:
                on_step = False
            else:
                on_step = False

        return on_step

    def __auto_choose_log_on_epoch(self, on_epoch):
        if on_epoch is None:
            if self._current_fx_name in {'training_step', 'training_step_end'}:
                on_epoch = False
            elif self._current_fx_name in {'evaluation_step', 'evaluation_step_end',
                                           'evaluation_epoch_end', 'training_epoch_end'}:
                on_epoch = True
            else:
                on_epoch = True

        return on_epoch

    def forward(self, *args, **kwargs):
        r"""
        Same as :meth:`torch.nn.Module.forward()`, however in Lightning you want this to define
        the operations you want to use for prediction (i.e.: on a server or as a feature extractor).

        Normally you'd call ``self()`` from your :meth:`training_step` method.
        This makes it easy to write a complex system for training with the outputs
        you'd want in a prediction setting.

        You may also find the :func:`~pytorch_lightning.core.decorators.auto_move_data` decorator useful
        when using the module outside Lightning in a production setting.

        Args:
            *args: Whatever you decide to pass into the forward method.
            **kwargs: Keyword arguments are also possible.

        Return:
            Predicted output

        Examples:
            .. code-block:: python

                # example if we were using this model as a feature extractor
                def forward(self, x):
                    feature_maps = self.convnet(x)
                    return feature_maps

                def training_step(self, batch, batch_idx):
                    x, y = batch
                    feature_maps = self(x)
                    logits = self.classifier(feature_maps)

                    # ...
                    return loss

                # splitting it this way allows model to be used a feature extractor
                model = MyModelAbove()

                inputs = server.get_request()
                results = model(inputs)
                server.write_results(results)

                # -------------
                # This is in stark contrast to torch.nn.Module where normally you would have this:
                def forward(self, batch):
                    x, y = batch
                    feature_maps = self.convnet(x)
                    logits = self.classifier(feature_maps)
                    return logits

        """
        return super().forward(*args, **kwargs)

    def training_step(self, *args, **kwargs):
        r"""
        Here you compute and return the training loss and some additional metrics for e.g.
        the progress bar or logger.

        Args:
            batch (:class:`~torch.Tensor` | (:class:`~torch.Tensor`, ...) | [:class:`~torch.Tensor`, ...]):
                The output of your :class:`~torch.utils.data.DataLoader`. A tensor, tuple or list.
            batch_idx (int): Integer displaying index of this batch
            optimizer_idx (int): When using multiple optimizers, this argument will also be present.
            hiddens(:class:`~torch.Tensor`): Passed in if
                :paramref:`~pytorch_lightning.trainer.trainer.Trainer.truncated_bptt_steps` > 0.

        Return:
            Any of.

            - :class:`~torch.Tensor` - The loss tensor
            - `dict` - A dictionary. Can include any keys, but must include the key 'loss'
            - `None` - Training will skip to the next batch

        In this step you'd normally do the forward pass and calculate the loss for a batch.
        You can also do fancier things like multiple forward passes or something model specific.

        Example::

            def training_step(self, batch, batch_idx):
                x, y, z = batch
                out = self.encoder(x)
                loss = self.loss(out, x)
                return loss

        If you define multiple optimizers, this step will be called with an additional
        ``optimizer_idx`` parameter.

        .. code-block:: python

            # Multiple optimizers (e.g.: GANs)
            def training_step(self, batch, batch_idx, optimizer_idx):
                if optimizer_idx == 0:
                    # do training_step with encoder
                if optimizer_idx == 1:
                    # do training_step with decoder


        If you add truncated back propagation through time you will also get an additional
        argument with the hidden states of the previous step.

        .. code-block:: python

            # Truncated back-propagation through time
            def training_step(self, batch, batch_idx, hiddens):
                # hiddens are the hidden states from the previous truncated backprop step
                ...
                out, hiddens = self.lstm(data, hiddens)
                ...
                return {'loss': loss, 'hiddens': hiddens}

        Note:
            The loss value shown in the progress bar is smoothed (averaged) over the last values,
            so it differs from the actual loss returned in train/validation step.
        """
        rank_zero_warn(
            "`training_step` must be implemented to be used with the Lightning Trainer"
        )

    def training_step_end(self, *args, **kwargs):
        """
        Use this when training with dp or ddp2 because :meth:`training_step`
        will operate on only part of the batch. However, this is still optional
        and only needed for things like softmax or NCE loss.

        Note:
            If you later switch to ddp or some other mode, this will still be called
            so that you don't have to change your code

        .. code-block:: python

            # pseudocode
            sub_batches = split_batches_for_dp(batch)
            batch_parts_outputs = [training_step(sub_batch) for sub_batch in sub_batches]
            training_step_end(batch_parts_outputs)

        Args:
            batch_parts_outputs: What you return in `training_step` for each batch part.

        Return:
            Anything

        When using dp/ddp2 distributed backends, only a portion of the batch is inside the training_step:

        .. code-block:: python

            def training_step(self, batch, batch_idx):
                # batch is 1/num_gpus big
                x, y = batch

                out = self(x)

                # softmax uses only a portion of the batch in the denomintaor
                loss = self.softmax(out)
                loss = nce_loss(loss)
                return loss

        If you wish to do something with all the parts of the batch, then use this method to do it:

        .. code-block:: python

            def training_step(self, batch, batch_idx):
                # batch is 1/num_gpus big
                x, y = batch

                out = self.encoder(x)
                return {'pred': out}

            def training_step_end(self, training_step_outputs):
                gpu_0_pred = training_step_outputs[0]['pred']
                gpu_1_pred = training_step_outputs[1]['pred']
                gpu_n_pred = training_step_outputs[n]['pred']

                # this softmax now uses the full batch
                loss = nce_loss([gpu_0_pred, gpu_1_pred, gpu_n_pred])
                return loss

        See Also:
            See the :ref:`multi_gpu` guide for more details.
        """

    def training_epoch_end(self, outputs: List[Any]) -> None:
        """
        Called at the end of the training epoch with the outputs of all training steps.
        Use this in case you need to do something with all the outputs for every training_step.

        .. code-block:: python

            # the pseudocode for these calls
            train_outs = []
            for train_batch in train_data:
                out = training_step(train_batch)
                train_outs.append(out)
            training_epoch_end(train_outs)

        Args:
            outputs: List of outputs you defined in :meth:`training_step`, or if there are
                multiple dataloaders, a list containing a list of outputs for each dataloader.

        Return:
            None

        Note:
            If this method is not overridden, this won't be called.

        Example::

            def training_epoch_end(self, training_step_outputs):
                # do something with all training_step outputs
                return result

        With multiple dataloaders, ``outputs`` will be a list of lists. The outer list contains
        one entry per dataloader, while the inner list contains the individual outputs of
        each training step for that dataloader.

        .. code-block:: python

            def training_epoch_end(self, training_step_outputs):
                for out in training_step_outputs:
                    # do something here
        """

    def validation_step(self, *args, **kwargs):
        r"""
        Operates on a single batch of data from the validation set.
        In this step you'd might generate examples or calculate anything of interest like accuracy.

        .. code-block:: python

            # the pseudocode for these calls
            val_outs = []
            for val_batch in val_data:
                out = validation_step(train_batch)
                val_outs.append(out)
                validation_epoch_end(val_outs)

        Args:
            batch (:class:`~torch.Tensor` | (:class:`~torch.Tensor`, ...) | [:class:`~torch.Tensor`, ...]):
                The output of your :class:`~torch.utils.data.DataLoader`. A tensor, tuple or list.
            batch_idx (int): The index of this batch
            dataloader_idx (int): The index of the dataloader that produced this batch
                (only if multiple val datasets used)

        Return:
           Any of.

            - Any object or value
            - `None` - Validation will skip to the next batch

        .. code-block:: python

            # pseudocode of order
            out = validation_step()
            if defined('validation_step_end'):
                out = validation_step_end(out)
            out = validation_epoch_end(out)


        .. code-block:: python

            # if you have one val dataloader:
            def validation_step(self, batch, batch_idx)

            # if you have multiple val dataloaders:
            def validation_step(self, batch, batch_idx, dataloader_idx)

        Examples:
            .. code-block:: python

                # CASE 1: A single validation dataset
                def validation_step(self, batch, batch_idx):
                    x, y = batch

                    # implement your own
                    out = self(x)
                    loss = self.loss(out, y)

                    # log 6 example images
                    # or generated text... or whatever
                    sample_imgs = x[:6]
                    grid = torchvision.utils.make_grid(sample_imgs)
                    self.logger.experiment.add_image('example_images', grid, 0)

                    # calculate acc
                    labels_hat = torch.argmax(out, dim=1)
                    val_acc = torch.sum(y == labels_hat).item() / (len(y) * 1.0)

                    # log the outputs!
                    self.log_dict({'val_loss': loss, 'val_acc': val_acc})

            If you pass in multiple val datasets, validation_step will have an additional argument.

            .. code-block:: python

                # CASE 2: multiple validation datasets
                def validation_step(self, batch, batch_idx, dataloader_idx):
                    # dataloader_idx tells you which dataset this is.

        Note:
            If you don't need to validate you don't need to implement this method.

        Note:
            When the :meth:`validation_step` is called, the model has been put in eval mode
            and PyTorch gradients have been disabled. At the end of validation,
            the model goes back to training mode and gradients are enabled.
        """

    def validation_step_end(self, *args, **kwargs):
        """
        Use this when validating with dp or ddp2 because :meth:`validation_step`
        will operate on only part of the batch. However, this is still optional
        and only needed for things like softmax or NCE loss.

        Note:
            If you later switch to ddp or some other mode, this will still be called
            so that you don't have to change your code.

        .. code-block:: python

            # pseudocode
            sub_batches = split_batches_for_dp(batch)
            batch_parts_outputs = [validation_step(sub_batch) for sub_batch in sub_batches]
            validation_step_end(batch_parts_outputs)

        Args:
            batch_parts_outputs: What you return in :meth:`validation_step`
                for each batch part.

        Return:
            None or anything

        .. code-block:: python

            # WITHOUT validation_step_end
            # if used in DP or DDP2, this batch is 1/num_gpus large
            def validation_step(self, batch, batch_idx):
                # batch is 1/num_gpus big
                x, y = batch

                out = self.encoder(x)
                loss = self.softmax(out)
                loss = nce_loss(loss)
                self.log('val_loss', loss)

            # --------------
            # with validation_step_end to do softmax over the full batch
            def validation_step(self, batch, batch_idx):
                # batch is 1/num_gpus big
                x, y = batch

                out = self(x)
                return out

            def validation_epoch_end(self, val_step_outputs):
                for out in val_step_outputs:
                    # do something with these

        See Also:
            See the :ref:`multi_gpu` guide for more details.
        """

    def validation_epoch_end(
        self, outputs: List[Any]
    ) -> None:
        """
        Called at the end of the validation epoch with the outputs of all validation steps.

        .. code-block:: python

            # the pseudocode for these calls
            val_outs = []
            for val_batch in val_data:
                out = validation_step(val_batch)
                val_outs.append(out)
            validation_epoch_end(val_outs)

        Args:
            outputs: List of outputs you defined in :meth:`validation_step`, or if there
                are multiple dataloaders, a list containing a list of outputs for each dataloader.

        Return:
            None

        Note:
            If you didn't define a :meth:`validation_step`, this won't be called.

        Examples:
            With a single dataloader:

            .. code-block:: python

                def validation_epoch_end(self, val_step_outputs):
                    for out in val_step_outputs:
                        # do something

            With multiple dataloaders, `outputs` will be a list of lists. The outer list contains
            one entry per dataloader, while the inner list contains the individual outputs of
            each validation step for that dataloader.

            .. code-block:: python

                def validation_epoch_end(self, outputs):
                    for dataloader_output_result in outputs:
                        dataloader_outs = dataloader_output_result.dataloader_i_outputs

                    self.log('final_metric', final_value)
        """

    def test_step(self, *args, **kwargs):
        r"""
        Operates on a single batch of data from the test set.
        In this step you'd normally generate examples or calculate anything of interest
        such as accuracy.

        .. code-block:: python

            # the pseudocode for these calls
            test_outs = []
            for test_batch in test_data:
                out = test_step(test_batch)
                test_outs.append(out)
            test_epoch_end(test_outs)

        Args:
            batch (:class:`~torch.Tensor` | (:class:`~torch.Tensor`, ...) | [:class:`~torch.Tensor`, ...]):
                The output of your :class:`~torch.utils.data.DataLoader`. A tensor, tuple or list.
            batch_idx (int): The index of this batch.
            dataloader_idx (int): The index of the dataloader that produced this batch
                (only if multiple test datasets used).

        Return:
           Any of.

            - Any object or value
            - `None` - Testing will skip to the next batch

        .. code-block:: python

            # if you have one test dataloader:
            def test_step(self, batch, batch_idx)

            # if you have multiple test dataloaders:
            def test_step(self, batch, batch_idx, dataloader_idx)

        Examples:
            .. code-block:: python

                # CASE 1: A single test dataset
                def test_step(self, batch, batch_idx):
                    x, y = batch

                    # implement your own
                    out = self(x)
                    loss = self.loss(out, y)

                    # log 6 example images
                    # or generated text... or whatever
                    sample_imgs = x[:6]
                    grid = torchvision.utils.make_grid(sample_imgs)
                    self.logger.experiment.add_image('example_images', grid, 0)

                    # calculate acc
                    labels_hat = torch.argmax(out, dim=1)
                    test_acc = torch.sum(y == labels_hat).item() / (len(y) * 1.0)

                    # log the outputs!
                    self.log_dict({'test_loss': loss, 'test_acc': test_acc})

            If you pass in multiple validation datasets, :meth:`test_step` will have an additional
            argument.

            .. code-block:: python

                # CASE 2: multiple test datasets
                def test_step(self, batch, batch_idx, dataloader_idx):
                    # dataloader_idx tells you which dataset this is.

        Note:
            If you don't need to validate you don't need to implement this method.

        Note:
            When the :meth:`test_step` is called, the model has been put in eval mode and
            PyTorch gradients have been disabled. At the end of the test epoch, the model goes back
            to training mode and gradients are enabled.
        """

    def test_step_end(self, *args, **kwargs):
        """
        Use this when testing with dp or ddp2 because :meth:`test_step` will operate
        on only part of the batch. However, this is still optional
        and only needed for things like softmax or NCE loss.

        Note:
            If you later switch to ddp or some other mode, this will still be called
            so that you don't have to change your code.

        .. code-block:: python

            # pseudocode
            sub_batches = split_batches_for_dp(batch)
            batch_parts_outputs = [test_step(sub_batch) for sub_batch in sub_batches]
            test_step_end(batch_parts_outputs)

        Args:
            batch_parts_outputs: What you return in :meth:`test_step` for each batch part.

        Return:
            None or anything

        .. code-block:: python

            # WITHOUT test_step_end
            # if used in DP or DDP2, this batch is 1/num_gpus large
            def test_step(self, batch, batch_idx):
                # batch is 1/num_gpus big
                x, y = batch

                out = self(x)
                loss = self.softmax(out)
                self.log('test_loss', loss)

            # --------------
            # with test_step_end to do softmax over the full batch
            def test_step(self, batch, batch_idx):
                # batch is 1/num_gpus big
                x, y = batch

                out = self.encoder(x)
                return out

            def test_epoch_end(self, output_results):
                # this out is now the full size of the batch
                all_test_step_outs = output_results.out
                loss = nce_loss(all_test_step_outs)
                self.log('test_loss', loss)

        See Also:
            See the :ref:`multi_gpu` guide for more details.
        """

    def test_epoch_end(
        self, outputs: List[Any]
    ) -> None:
        """
        Called at the end of a test epoch with the output of all test steps.

        .. code-block:: python

            # the pseudocode for these calls
            test_outs = []
            for test_batch in test_data:
                out = test_step(test_batch)
                test_outs.append(out)
            test_epoch_end(test_outs)

        Args:
            outputs: List of outputs you defined in :meth:`test_step_end`, or if there
                are multiple dataloaders, a list containing a list of outputs for each dataloader

        Return:
            None

        Note:
            If you didn't define a :meth:`test_step`, this won't be called.

        Examples:
            With a single dataloader:

            .. code-block:: python

                def test_epoch_end(self, outputs):
                    # do something with the outputs of all test batches
                    all_test_preds = test_step_outputs.predictions

                    some_result = calc_all_results(all_test_preds)
                    self.log(some_result)

            With multiple dataloaders, `outputs` will be a list of lists. The outer list contains
            one entry per dataloader, while the inner list contains the individual outputs of
            each test step for that dataloader.

            .. code-block:: python

                def test_epoch_end(self, outputs):
                    final_value = 0
                    for dataloader_outputs in outputs:
                        for test_step_out in dataloader_outputs:
                            # do something
                            final_value += test_step_out

                    self.log('final_metric', final_value)
        """

    def configure_optimizers(
            self,
    ):
        r"""
        Choose what optimizers and learning-rate schedulers to use in your optimization.
        Normally you'd need one. But in the case of GANs or similar you might have multiple.

        Return:
            Any of these 6 options.

            - Single optimizer.
            - List or Tuple - List of optimizers.
            - Two lists - The first list has multiple optimizers, the second a list of LR schedulers (or lr_dict).
            - Dictionary, with an 'optimizer' key, and (optionally) a 'lr_scheduler' key which value is a single LR
              scheduler or lr_dict.
            - Tuple of dictionaries as described, with an optional 'frequency' key.
            - None - Fit will run without any optimizer.

        Note:
            The 'frequency' value is an int corresponding to the number of sequential batches
            optimized with the specific optimizer. It should be given to none or to all of the optimizers.
            There is a difference between passing multiple optimizers in a list,
            and passing multiple optimizers in dictionaries with a frequency of 1:
            In the former case, all optimizers will operate on the given batch in each optimization step.
            In the latter, only one optimizer will operate on the given batch at every step.

            The lr_dict is a dictionary which contains scheduler and its associated configuration.
            It has five keys. The default configuration is shown below.

            .. code-block:: python

                {
                    'scheduler': lr_scheduler, # The LR schduler
                    'interval': 'epoch', # The unit of the scheduler's step size
                    'frequency': 1, # The frequency of the scheduler
                    'reduce_on_plateau': False, # For ReduceLROnPlateau scheduler
                    'monitor': 'val_loss', # Metric for ReduceLROnPlateau to monitor
                    'strict': True # Whether to crash the training if `monitor` is not found
                }

            If user only provides LR schedulers, then their configuration will set to default as shown above.

        Examples:
            .. code-block:: python

                # most cases
                def configure_optimizers(self):
                    opt = Adam(self.parameters(), lr=1e-3)
                    return opt

                # multiple optimizer case (e.g.: GAN)
                def configure_optimizers(self):
                    generator_opt = Adam(self.model_gen.parameters(), lr=0.01)
                    disriminator_opt = Adam(self.model_disc.parameters(), lr=0.02)
                    return generator_opt, disriminator_opt

                # example with learning rate schedulers
                def configure_optimizers(self):
                    generator_opt = Adam(self.model_gen.parameters(), lr=0.01)
                    disriminator_opt = Adam(self.model_disc.parameters(), lr=0.02)
                    discriminator_sched = CosineAnnealing(discriminator_opt, T_max=10)
                    return [generator_opt, disriminator_opt], [discriminator_sched]

                # example with step-based learning rate schedulers
                def configure_optimizers(self):
                    gen_opt = Adam(self.model_gen.parameters(), lr=0.01)
                    dis_opt = Adam(self.model_disc.parameters(), lr=0.02)
                    gen_sched = {'scheduler': ExponentialLR(gen_opt, 0.99),
                                 'interval': 'step'}  # called after each training step
                    dis_sched = CosineAnnealing(discriminator_opt, T_max=10) # called every epoch
                    return [gen_opt, dis_opt], [gen_sched, dis_sched]

                # example with optimizer frequencies
                # see training procedure in `Improved Training of Wasserstein GANs`, Algorithm 1
                # https://arxiv.org/abs/1704.00028
                def configure_optimizers(self):
                    gen_opt = Adam(self.model_gen.parameters(), lr=0.01)
                    dis_opt = Adam(self.model_disc.parameters(), lr=0.02)
                    n_critic = 5
                    return (
                        {'optimizer': dis_opt, 'frequency': n_critic},
                        {'optimizer': gen_opt, 'frequency': 1}
                    )

        Note:

            Some things to know:

            - Lightning calls ``.backward()`` and ``.step()`` on each optimizer
              and learning rate scheduler as needed.

            - If you use 16-bit precision (``precision=16``), Lightning will automatically
              handle the optimizers for you.

            - If you use multiple optimizers, :meth:`training_step` will have an additional
              ``optimizer_idx`` parameter.

            - If you use LBFGS Lightning handles the closure function automatically for you.

            - If you use multiple optimizers, gradients will be calculated only
              for the parameters of current optimizer at each training step.

            - If you need to control how often those optimizers step or override the
              default ``.step()`` schedule, override the :meth:`optimizer_step` hook.

            - If you only want to call a learning rate scheduler every ``x`` step or epoch,
              or want to monitor a custom metric, you can specify these in a lr_dict:

              .. code-block:: python

                  {
                      'scheduler': lr_scheduler,
                      'interval': 'step',  # or 'epoch'
                      'monitor': 'val_f1',
                      'frequency': x,
                  }

        """
        rank_zero_warn(
            "`configure_optimizers` must be implemented to be used with the Lightning Trainer"
        )

    def manual_backward(self, loss: Tensor, optimizer: Optimizer, *args, **kwargs) -> None:
        """
        Call this directly from your training_step when doing optimizations manually.
        By using this we can ensure that all the proper scaling when using 16-bit etc has been done for you

        This function forwards all args to the .backward() call as well.

        .. tip:: In manual mode we still automatically clip grads if Trainer(gradient_clip_val=x) is set

        Example::

            def training_step(...):
                (opt_a, opt_b) = self.optimizers()
                loss = ...
                # automatically applies scaling, etc...
                self.manual_backward(loss, opt_a)
        """
        # make sure we're using manual opt
        self._verify_is_manual_optimization('manual_backward')

        # backward
        self.trainer.train_loop.backward(loss, optimizer, -1, *args, **kwargs)

    def backward(self, loss: Tensor, optimizer: Optimizer, optimizer_idx: int, *args, **kwargs) -> None:
        """
        Override backward with your own implementation if you need to.

        Args:
            loss: Loss is already scaled by accumulated grads
            optimizer: Current optimizer being used
            optimizer_idx: Index of the current optimizer being used

        Called to perform backward step.
        Feel free to override as needed.
        The loss passed in has already been scaled for accumulated gradients if requested.

        Example::

            def backward(self, loss, optimizer, optimizer_idx):
                loss.backward()

        """
        loss.backward(*args, **kwargs)
        self.trainer.train_loop.track_and_norm_grad(optimizer=optimizer)

    def toggle_optimizer(self, optimizer: Optimizer, optimizer_idx: int):
        """
        Makes sure only the gradients of the current optimizer's parameters are calculated
        in the training step to prevent dangling gradients in multiple-optimizer setup.

        .. note:: Only called when using multiple optimizers

        Override for your own behavior

        Args:
            optimizer:
            optimizer_idx:
        """
        for param in self.parameters():
            param.requires_grad = False

        for group in optimizer.param_groups:
            for param in group['params']:
                param.requires_grad = True

    def optimizer_step(
        self,
        epoch: int,
        batch_idx: int,
        optimizer: Optimizer,
        optimizer_idx: int,
        optimizer_closure: Optional[Callable] = None,
        on_tpu: bool = False,
        using_native_amp: bool = False,
        using_lbfgs: bool = False,
    ) -> None:
        r"""
        Override this method to adjust the default way the
        :class:`~pytorch_lightning.trainer.trainer.Trainer` calls each optimizer.
        By default, Lightning calls ``step()`` and ``zero_grad()`` as shown in the example
        once per optimizer.

        Args:
            epoch: Current epoch
            batch_idx: Index of current batch
            optimizer: A PyTorch optimizer
            optimizer_idx: If you used multiple optimizers this indexes into that list.
            optimizer_closure: closure for all optimizers
            on_tpu: true if TPU backward is required
            using_native_amp: True if using native amp
            using_lbfgs: True if the matching optimizer is lbfgs

        Examples:
            .. code-block:: python

                # DEFAULT
                def optimizer_step(self, current_epoch, batch_idx, optimizer, optimizer_idx,
                                   optimizer_closure, on_tpu, using_native_amp, using_lbfgs):
                    optimizer.step()

                # Alternating schedule for optimizer steps (i.e.: GANs)
                def optimizer_step(self, current_epoch, batch_idx, optimizer, optimizer_idx,
                                   optimizer_closure, on_tpu, using_native_amp, using_lbfgs):
                    # update generator opt every 2 steps
                    if optimizer_idx == 0:
                        if batch_idx % 2 == 0 :
                            optimizer.step()
                            optimizer.zero_grad()

                    # update discriminator opt every 4 steps
                    if optimizer_idx == 1:
                        if batch_idx % 4 == 0 :
                            optimizer.step()
                            optimizer.zero_grad()

                    # ...
                    # add as many optimizers as you want


            Here's another example showing how to use this for more advanced things such as
            learning rate warm-up:

            .. code-block:: python

                # learning rate warm-up
                def optimizer_step(self, current_epoch, batch_idx, optimizer,
                                    optimizer_idx, optimizer_closure, on_tpu, using_native_amp, using_lbfgs):
                    # warm up lr
                    if self.trainer.global_step < 500:
                        lr_scale = min(1., float(self.trainer.global_step + 1) / 500.)
                        for pg in optimizer.param_groups:
                            pg['lr'] = lr_scale * self.learning_rate

                    # update params
                    optimizer.step()
                    optimizer.zero_grad()

        Note:
            If you also override the :meth:`~pytorch_lightning.core.hooks.ModelHooks.on_before_zero_grad`
            model hook don't forget to add the call to it before ``optimizer.zero_grad()`` yourself.

        """
        if on_tpu:
            xm.optimizer_step(optimizer, optimizer_args={'closure': optimizer_closure})
        elif self.trainer.amp_backend == AMPType.NATIVE:
            # native amp does not yet support closures.
            # TODO: pass the closure to the step ASAP
            optimizer_closure()
            self.trainer.scaler.step(optimizer)
        elif self.trainer.amp_backend == AMPType.APEX:
            # apex amp does not yet support closures.
            # TODO: pass the closure to the step ASAP
            optimizer_closure()
            optimizer.step()
        else:
            optimizer.step(closure=optimizer_closure)

    def optimizer_zero_grad(
        self, epoch: int, batch_idx: int, optimizer: Optimizer, optimizer_idx: int
    ):
        optimizer.zero_grad()

    def tbptt_split_batch(self, batch: Tensor, split_size: int) -> list:
        r"""
        When using truncated backpropagation through time, each batch must be split along the
        time dimension. Lightning handles this by default, but for custom behavior override
        this function.

        Args:
            batch: Current batch
            split_size: The size of the split

        Return:
            List of batch splits. Each split will be passed to :meth:`training_step` to enable truncated
            back propagation through time. The default implementation splits root level Tensors and
            Sequences at dim=1 (i.e. time dim). It assumes that each time dim is the same length.

        Examples:
            .. code-block:: python

                def tbptt_split_batch(self, batch, split_size):
                  splits = []
                  for t in range(0, time_dims[0], split_size):
                      batch_split = []
                      for i, x in enumerate(batch):
                          if isinstance(x, torch.Tensor):
                              split_x = x[:, t:t + split_size]
                          elif isinstance(x, collections.Sequence):
                              split_x = [None] * len(x)
                              for batch_idx in range(len(x)):
                                  split_x[batch_idx] = x[batch_idx][t:t + split_size]

                          batch_split.append(split_x)

                      splits.append(batch_split)

                  return splits

        Note:
            Called in the training loop after
            :meth:`~pytorch_lightning.callbacks.base.Callback.on_batch_start`
            if :paramref:`~pytorch_lightning.trainer.Trainer.truncated_bptt_steps` > 0.
            Each returned batch split is passed separately to :meth:`training_step`.

        """
        time_dims = [
            len(x[0])
            for x in batch
            if isinstance(x, (torch.Tensor, collections.Sequence))
        ]
        assert len(time_dims) >= 1, "Unable to determine batch time dimension"
        assert all(
            x == time_dims[0] for x in time_dims
        ), "Batch time dimension length is ambiguous"

        splits = []
        for t in range(0, time_dims[0], split_size):
            batch_split = []
            for i, x in enumerate(batch):
                if isinstance(x, torch.Tensor):
                    split_x = x[:, t: t + split_size]
                elif isinstance(x, collections.Sequence):
                    split_x = [None] * len(x)
                    for batch_idx in range(len(x)):
                        split_x[batch_idx] = x[batch_idx][t: t + split_size]

                batch_split.append(split_x)

            splits.append(batch_split)

        return splits

    def summarize(self, mode: str = ModelSummary.MODE_DEFAULT) -> ModelSummary:
        model_summary = ModelSummary(self, mode=mode)
        log.info("\n" + str(model_summary))
        return model_summary

    def freeze(self) -> None:
        r"""
        Freeze all params for inference.

        Example:
            .. code-block:: python

                model = MyLightningModule(...)
                model.freeze()

        """
        for param in self.parameters():
            param.requires_grad = False

        self.eval()

    def unfreeze(self) -> None:
        """
        Unfreeze all parameters for training.

        .. code-block:: python

            model = MyLightningModule(...)
            model.unfreeze()

        """
        for param in self.parameters():
            param.requires_grad = True

        self.train()

    def get_progress_bar_dict(self) -> Dict[str, Union[int, str]]:
        r"""
        Implement this to override the default items displayed in the progress bar.
        By default it includes the average loss value, split index of BPTT (if used)
        and the version of the experiment when using a logger.

        .. code-block::

            Epoch 1:   4%|▎         | 40/1095 [00:03<01:37, 10.84it/s, loss=4.501, v_num=10]

        Here is an example how to override the defaults:

        .. code-block:: python

            def get_progress_bar_dict(self):
                # don't show the version number
                items = super().get_progress_bar_dict()
                items.pop("v_num", None)
                return items

        Return:
            Dictionary with the items to be displayed in the progress bar.
        """
        # call .item() only once but store elements without graphs
        running_train_loss = self.trainer.train_loop.running_loss.mean()
        avg_training_loss = (
            running_train_loss.cpu().item()
            if running_train_loss is not None
            else float("NaN")
        )
        tqdm_dict = {"loss": "{:.3f}".format(avg_training_loss)}

        if self.trainer.truncated_bptt_steps is not None:
            tqdm_dict["split_idx"] = self.trainer.split_idx

        if self.trainer.logger is not None and self.trainer.logger.version is not None:
            version = self.trainer.logger.version
            # show last 4 places of long version strings
            version = version[-4:] if isinstance(version, str) else version
            tqdm_dict["v_num"] = version

        return tqdm_dict

    def _verify_is_manual_optimization(self, fn_name):
        if self.trainer.train_loop.automatic_optimization:
            m = f'to use {fn_name}, please disable automatic optimization: Trainer(automatic_optimization=False)'
            raise MisconfigurationException(m)

    @classmethod
    def _auto_collect_arguments(cls, frame=None) -> Tuple[Dict, Dict]:
        """"""
        """
        Collect all module arguments in the current constructor and all child constructors.
        The child constructors are all the ``__init__`` methods that reach the current class through
        (chained) ``super().__init__()`` calls.

        Args:
            frame: instance frame

        Returns:
            self_arguments: arguments dictionary of the first instance
            parents_arguments: arguments dictionary of the parent's instances
        """
        if not frame:
            frame = inspect.currentframe()

        frame_args = collect_init_args(frame.f_back, [])
        self_arguments = frame_args[-1]

        # set module_arguments in child
        self_arguments = self_arguments
        parents_arguments = {}

        # add all arguments from parents
        for args in frame_args[:-1]:
            parents_arguments.update(args)
        return self_arguments, parents_arguments

    def save_hyperparameters(self, *args, frame=None) -> None:
        """Save all model arguments.

        Args:
            args: single object of `dict`, `NameSpace` or `OmegaConf`
             or string names or argumenst from class `__init__`

        >>> from collections import OrderedDict
        >>> class ManuallyArgsModel(LightningModule):
        ...     def __init__(self, arg1, arg2, arg3):
        ...         super().__init__()
        ...         # manually assign arguments
        ...         self.save_hyperparameters('arg1', 'arg3')
        ...     def forward(self, *args, **kwargs):
        ...         ...
        >>> model = ManuallyArgsModel(1, 'abc', 3.14)
        >>> model.hparams
        "arg1": 1
        "arg3": 3.14

        >>> class AutomaticArgsModel(LightningModule):
        ...     def __init__(self, arg1, arg2, arg3):
        ...         super().__init__()
        ...         # equivalent automatic
        ...         self.save_hyperparameters()
        ...     def forward(self, *args, **kwargs):
        ...         ...
        >>> model = AutomaticArgsModel(1, 'abc', 3.14)
        >>> model.hparams
        "arg1": 1
        "arg2": abc
        "arg3": 3.14

        >>> class SingleArgModel(LightningModule):
        ...     def __init__(self, params):
        ...         super().__init__()
        ...         # manually assign single argument
        ...         self.save_hyperparameters(params)
        ...     def forward(self, *args, **kwargs):
        ...         ...
        >>> model = SingleArgModel(Namespace(p1=1, p2='abc', p3=3.14))
        >>> model.hparams
        "p1": 1
        "p2": abc
        "p3": 3.14
        """
        if not frame:
            frame = inspect.currentframe().f_back
        init_args = get_init_args(frame)
        assert init_args, "failed to inspect the self init"
        if not args:
            # take all arguments
            hp = init_args
            self._hparams_name = "kwargs" if hp else None
        else:
            # take only listed arguments in `save_hparams`
            isx_non_str = [i for i, arg in enumerate(args) if not isinstance(arg, str)]
            if len(isx_non_str) == 1:
                hp = args[isx_non_str[0]]
                cand_names = [k for k, v in init_args.items() if v == hp]
                self._hparams_name = cand_names[0] if cand_names else None
            else:
                hp = {arg: init_args[arg] for arg in args if isinstance(arg, str)}
                self._hparams_name = "kwargs"

        # `hparams` are expected here
        if hp:
            self._set_hparams(hp)
        # make deep copy so  there is not other runtime changes reflected
        self._hparams_initial = copy.deepcopy(self._hparams)

    def _set_hparams(self, hp: Union[dict, Namespace, str]) -> None:
        if isinstance(hp, Namespace):
            hp = vars(hp)
        if isinstance(hp, dict):
            hp = AttributeDict(hp)
        elif isinstance(hp, PRIMITIVE_TYPES):
            raise ValueError(f"Primitives {PRIMITIVE_TYPES} are not allowed.")
        elif not isinstance(hp, ALLOWED_CONFIG_TYPES):
            raise ValueError(f"Unsupported config type of {type(hp)}.")

        if isinstance(hp, dict) and isinstance(self.hparams, dict):
            self.hparams.update(hp)
        else:
            self._hparams = hp

    def to_onnx(self, file_path: str, input_sample: Optional[Tensor] = None, **kwargs):
        """Saves the model in ONNX format

        Args:
            file_path: The path of the file the model should be saved to.
            input_sample: A sample of an input tensor for tracing.
            **kwargs: Will be passed to torch.onnx.export function.

        Example:
            >>> class SimpleModel(LightningModule):
            ...     def __init__(self):
            ...         super().__init__()
            ...         self.l1 = torch.nn.Linear(in_features=64, out_features=4)
            ...
            ...     def forward(self, x):
            ...         return torch.relu(self.l1(x.view(x.size(0), -1)))

            >>> with tempfile.NamedTemporaryFile(suffix='.onnx', delete=False) as tmpfile:
            ...     model = SimpleModel()
            ...     input_sample = torch.randn((1, 64))
            ...     model.to_onnx(tmpfile.name, input_sample, export_params=True)
            ...     os.path.isfile(tmpfile.name)
            True
        """

        if isinstance(input_sample, Tensor):
            input_data = input_sample
        elif self.example_input_array is not None:
            input_data = self.example_input_array
        else:
            if input_sample is not None:
                raise ValueError(
                    f"Received `input_sample` of type {type(input_sample)}. Expected type is `Tensor`"
                )
            else:
                raise ValueError(
                    "Could not export to ONNX since neither `input_sample` nor"
                    " `model.example_input_array` attribute is set."
                )
        input_data = input_data.to(self.device)
        if "example_outputs" not in kwargs:
            self.eval()
            with torch.no_grad():
                kwargs["example_outputs"] = self(input_data)

        torch.onnx.export(self, input_data, file_path, **kwargs)

    def to_torchscript(
        self, file_path: Optional[str] = None, method: Optional[str] = 'script',
            example_inputs: Optional[torch.Tensor] = None, **kwargs
    ) -> Union[ScriptModule, Dict[str, ScriptModule]]:
        """
        By default compiles the whole model to a :class:`~torch.jit.ScriptModule`.
        If you want to use tracing, please provided the argument `method='trace'` and make sure that either the
        example_inputs argument is provided, or the model has self.example_input_array set.
        If you would like to customize the modules that are scripted you should override this method.
        In case you want to return multiple modules, we recommend using a dictionary.

        Args:
            file_path: Path where to save the torchscript. Default: None (no file saved).
            method: Whether to use TorchScript's script or trace method. Default: 'script'
            example_inputs: Tensor to be used to do tracing when method is set to 'trace'.
              Default: None (Use self.example_input_array)
            **kwargs: Additional arguments that will be passed to the :func:`torch.jit.script` or
              :func:`torch.jit.trace` function.

        Note:
            - Requires the implementation of the
              :meth:`~pytorch_lightning.core.lightning.LightningModule.forward` method.
            - The exported script will be set to evaluation mode.
            - It is recommended that you install the latest supported version of PyTorch
              to use this feature without limitations. See also the :mod:`torch.jit`
              documentation for supported features.

        Example:
            >>> class SimpleModel(LightningModule):
            ...     def __init__(self):
            ...         super().__init__()
            ...         self.l1 = torch.nn.Linear(in_features=64, out_features=4)
            ...
            ...     def forward(self, x):
            ...         return torch.relu(self.l1(x.view(x.size(0), -1)))
            ...
            >>> model = SimpleModel()
            >>> torch.jit.save(model.to_torchscript(), "model.pt")  # doctest: +SKIP
            >>> os.path.isfile("model.pt")  # doctest: +SKIP
            True

        Return:
            This LightningModule as a torchscript, regardless of whether file_path is
            defined or not.
        """

        mode = self.training
        with torch.no_grad():
            if method == 'script':
                torchscript_module = torch.jit.script(self.eval(), **kwargs)
            elif method == 'trace':
                # if no example inputs are provided, try to see if model has example_input_array set
                if example_inputs is None:
                    example_inputs = self.example_input_array
                # automatically send example inputs to the right device and use trace
                torchscript_module = torch.jit.trace(func=self.eval(), example_inputs=example_inputs.to(self.device),
                                                     **kwargs)
            else:
                raise ValueError(f"The 'method' parameter only supports 'script' or 'trace', but value given was:"
                                 f"{method}")
        self.train(mode)

        if file_path is not None:
            torch.jit.save(torchscript_module, file_path)

        return torchscript_module

    @property
    def hparams(self) -> Union[AttributeDict, dict, Namespace]:
        if not hasattr(self, "_hparams"):
            self._hparams = AttributeDict()
        return self._hparams

    @property
    def hparams_initial(self) -> AttributeDict:
        if not hasattr(self, "_hparams_initial"):
            return AttributeDict()
        # prevent any change
        return copy.deepcopy(self._hparams_initial)

    @hparams.setter
    def hparams(self, hp: Union[dict, Namespace, Any]):
        hparams_assignment_name = self.__get_hparams_assignment_variable()
        self._hparams_name = hparams_assignment_name
        self._set_hparams(hp)
        # this resolves case when user does not uses `save_hyperparameters` and do hard assignement in init
        if not hasattr(self, "_hparams_initial"):
            self._hparams_initial = copy.deepcopy(self._hparams)

    def __get_hparams_assignment_variable(self):
        """"""
        """
        looks at the code of the class to figure out what the user named self.hparams
        this only happens when the user explicitly sets self.hparams
        """
        try:
            class_code = inspect.getsource(self.__class__)
            lines = class_code.split("\n")
            for line in lines:
                line = re.sub(r"\s+", "", line, flags=re.UNICODE)
                if ".hparams=" in line:
                    return line.split("=")[1]
        except Exception as e:
            return "hparams"

        return None<|MERGE_RESOLUTION|>--- conflicted
+++ resolved
@@ -247,16 +247,10 @@
             on_epoch = self.__auto_choose_log_on_epoch(on_epoch)
 
             if self._current_hook_fx_name != '':
-<<<<<<< HEAD
-                self.trainer.callback_connector.validate_callback_logging_arguments(self._current_hook_fx_name,
-                                                                                    on_step=on_step,
-                                                                                    on_epoch=on_epoch)
-=======
                 self.trainer.logger_connector.callback_logging_validator\
                     .validate_callback_logging_arguments(self._current_hook_fx_name,
                                                          on_step=on_step,
                                                          on_epoch=on_epoch)
->>>>>>> 8d1c9249
 
             # make sure user doesn't introduce logic for multi-dataloaders
             if "/dataloader_idx_" in name:
